--- conflicted
+++ resolved
@@ -19,66 +19,9 @@
 async def async_setup(hass, config):
     """Set up a the crestron component."""
     hass.data[DOMAIN] = {}
-<<<<<<< HEAD
-=======
-    if DOMAIN in config:
-        if "state_to_join" in config[DOMAIN]:
-            hass.data[DOMAIN]['state_to_join'] = config[DOMAIN]['state_to_join']
-        if "join_to_service" in config[DOMAIN]:
-            hass.data[DOMAIN]['join_to_service'] = config[DOMAIN]['join_to_service']
-
-    async def join_change_callback(cbtype, value):
-        ''' Call service for tracked join change (join_to_service)'''
-        if 'join_to_service' in hass.data[DOMAIN]:
-            for join in hass.data[DOMAIN]['join_to_service']:
-                if cbtype == join['join']:
-                    # For digital joins, only call service for off>on transition (avoids double calls to service for momentary presses)
-                    if cbtype[:1] == "d" and value == "0":
-                        pass
-                    else:
-                        data = dict(join['data'])
-                        _LOGGER.debug(f"calling service {join['service']} with data = {data} from join {cbtype} = {value}")
-                        domain, service = join['service'].split('.')
-                        await hass.services.async_call(domain, service, data)
-
-    @callback
-    def state_change_callback(entity_id, old_state, new_state):
-        ''' Set join from tracked entity_ids (state to join)'''
-        if 'state_to_join' in hass.data[DOMAIN]:
-            # step through the config entries for the entities for which we want to track state
-            for entity in hass.data[DOMAIN]['state_to_join']:
-                # Does the config entry match the entity id in the callback?
-                if entity['entity_id'] == entity_id:
-                    join = entity['join']
-                    # if the config entry specifies an attribute, then send that attribute
-                    if "attribute" in entity: 
-                        attribute = entity['attribute']
-                        # Does new_state.attributes contain the attribute we want to send?
-                        if attribute in new_state.attributes:
-                            _LOGGER.debug(f"setting join {join} = {new_state.attributes[attribute]}: state from {entity_id}")
-                            if join[:1] == "a":
-                                hub.set_analog(int(join[1:]), new_state.attributes[attribute])
-                            if join[:1] == "s":
-                                if "prefix" in entity:
-                                    hub.set_serial(int(join[1:]), f"{entity['prefix']}{new_state.attributes[attribute]}")
-                                else:
-                                    hub.set_serial(int(join[1:]), new_state.attributes[attribute])
-                    # Otherwise just send the state
-                    else:
-                        _LOGGER.debug(f"settting join {join} = {new_state.state}: state from {entity_id}")
-                        if join[:1] == "a":
-                            hub.set_analog(int(join[1:]), new_state.state)
-                        if join[:1] == "s":
-                            hub.set_serial(int(join[1:]), new_state.state)
-
-    def stop_logic(event):
-        ''' remove callback(s) and stop/diconnect hub '''
-        hub.remove_callback(join_change_callback)
-        hub.stop()
->>>>>>> ddffdb08
-
     hub = crestron.CrestronHub()
     hass.data[DOMAIN]['hub'] = hub
+
     if DOMAIN in config:
         syncer = ControlSurfaceSync(hass, config)
     else:
